#######################################
# Order of execution of various modules
#######################################

set MaxEvents 10

set ExecutionPath {
  ParticlePropagator

  ChargedHadronTrackingEfficiency
  ElectronTrackingEfficiency
  MuonTrackingEfficiency

  TrackMerger
  TrackParSmearing

  Calorimeter
  EFlowMerger

  PhotonEfficiency
  PhotonIsolation

  ElectronEfficiency
  ElectronIsolation

  MuonEfficiency
  MuonIsolation

  MissingET

  NeutrinoFilter
  GenJetFinder
  FastJetFinder

  JetEnergyScale

  BJetLabel
  TrackCountingBTagging
  JetTrackDumper
  SecondaryVertexTagging

  UniqueObjectFinder

  ScalarHT

  TreeWriter
}

#################################
# Propagate particles in cylinder
#################################

module ParticlePropagator ParticlePropagator {
  set InputArray Delphes/stableParticles

  set OutputArray stableParticles
  set ChargedHadronOutputArray chargedHadrons
  set ElectronOutputArray electrons
  set MuonOutputArray muons

  # radius of the magnetic field coverage, in m
  set Radius 1.15
  # half-length of the magnetic field coverage, in m
  set HalfLength 3.51

  # magnetic field
  set Bz 2.0
}

####################################
# Charged hadron tracking efficiency
####################################

module Efficiency ChargedHadronTrackingEfficiency {
  set InputArray ParticlePropagator/chargedHadrons
  set OutputArray chargedHadrons

  # add EfficiencyFormula {efficiency formula as a function of eta and pt}

  # tracking efficiency formula for charged hadrons
  set EfficiencyFormula {                                                    (pt <= 0.1)   * (0.00) +
                                           (abs(eta) <= 1.5) * (pt > 0.1   && pt <= 1.0)   * (0.70) +
                                           (abs(eta) <= 1.5) * (pt > 1.0)                  * (0.95) +
                         (abs(eta) > 1.5 && abs(eta) <= 2.5) * (pt > 0.1   && pt <= 1.0)   * (0.60) +
                         (abs(eta) > 1.5 && abs(eta) <= 2.5) * (pt > 1.0)                  * (0.85) +
                         (abs(eta) > 2.5)                                                  * (0.00)}
}

##############################
# Electron tracking efficiency
##############################

module Efficiency ElectronTrackingEfficiency {
  set InputArray ParticlePropagator/electrons
  set OutputArray electrons

  # set EfficiencyFormula {efficiency formula as a function of eta and pt}

  # tracking efficiency formula for electrons
  set EfficiencyFormula {                                                    (pt <= 0.1)   * (0.00) +
                                           (abs(eta) <= 1.5) * (pt > 0.1   && pt <= 1.0)   * (0.73) +
                                           (abs(eta) <= 1.5) * (pt > 1.0   && pt <= 1.0e2) * (0.95) +
                                           (abs(eta) <= 1.5) * (pt > 1.0e2)                * (0.99) +
                         (abs(eta) > 1.5 && abs(eta) <= 2.5) * (pt > 0.1   && pt <= 1.0)   * (0.50) +
                         (abs(eta) > 1.5 && abs(eta) <= 2.5) * (pt > 1.0   && pt <= 1.0e2) * (0.83) +
                         (abs(eta) > 1.5 && abs(eta) <= 2.5) * (pt > 1.0e2)                * (0.90) +
                         (abs(eta) > 2.5)                                                  * (0.00)}
}

##########################
# Muon tracking efficiency
##########################

module Efficiency MuonTrackingEfficiency {
  set InputArray ParticlePropagator/muons
  set OutputArray muons

  # set EfficiencyFormula {efficiency formula as a function of eta and pt}

  # tracking efficiency formula for muons
  set EfficiencyFormula {                                                    (pt <= 0.1)   * (0.00) +
                                           (abs(eta) <= 1.5) * (pt > 0.1   && pt <= 1.0)   * (0.75) +
                                           (abs(eta) <= 1.5) * (pt > 1.0)                  * (0.99) +
                         (abs(eta) > 1.5 && abs(eta) <= 2.5) * (pt > 0.1   && pt <= 1.0)   * (0.70) +
                         (abs(eta) > 1.5 && abs(eta) <= 2.5) * (pt > 1.0)                  * (0.98) +
                         (abs(eta) > 2.5)                                                  * (0.00)}
}

########################################
# Momentum resolution for charged tracks
########################################

module MomentumSmearing ChargedHadronMomentumSmearing {
  set InputArray ChargedHadronTrackingEfficiency/chargedHadrons
  set OutputArray chargedHadrons

  # set ResolutionFormula {resolution formula as a function of eta and pt}

  # resolution formula for charged hadrons
  set ResolutionFormula {                  (abs(eta) <= 1.5) * (pt > 0.1   && pt <= 1.0)   * (0.02) +
                                           (abs(eta) <= 1.5) * (pt > 1.0   && pt <= 1.0e1) * (0.01) +
                                           (abs(eta) <= 1.5) * (pt > 1.0e1 && pt <= 2.0e2) * (0.03) +
                                           (abs(eta) <= 1.5) * (pt > 2.0e2)                * (0.05) +
                         (abs(eta) > 1.5 && abs(eta) <= 2.5) * (pt > 0.1   && pt <= 1.0)   * (0.03) +
                         (abs(eta) > 1.5 && abs(eta) <= 2.5) * (pt > 1.0   && pt <= 1.0e1) * (0.02) +
                         (abs(eta) > 1.5 && abs(eta) <= 2.5) * (pt > 1.0e1 && pt <= 2.0e2) * (0.04) +
                         (abs(eta) > 1.5 && abs(eta) <= 2.5) * (pt > 2.0e2)                * (0.05)}
}

#################################
# Energy resolution for electrons
#################################

module EnergySmearing ElectronEnergySmearing {
  set InputArray ElectronTrackingEfficiency/electrons
  set OutputArray electrons

  # set ResolutionFormula {resolution formula as a function of eta and energy}

  set ResolutionFormula {                  (abs(eta) <= 2.5) * (energy > 0.1   && energy <= 2.5e1) * (energy*0.015) +
                                           (abs(eta) <= 2.5) * (energy > 2.5e1)                    * sqrt(energy^2*0.005^2 + energy*0.05^2 + 0.25^2) +
                         (abs(eta) > 2.5 && abs(eta) <= 3.0)                                       * sqrt(energy^2*0.005^2 + energy*0.05^2 + 0.25^2) +
                         (abs(eta) > 3.0 && abs(eta) <= 5.0)                                       * sqrt(energy^2*0.107^2 + energy*2.08^2)}

}

###############################
# Momentum resolution for muons
###############################

module MomentumSmearing MuonMomentumSmearing {
  set InputArray MuonTrackingEfficiency/muons
  set OutputArray muons

  # set ResolutionFormula {resolution formula as a function of eta and pt}

  # resolution formula for muons
  set ResolutionFormula {                  (abs(eta) <= 1.5) * (pt > 0.1   && pt <= 1.0)   * (0.03) +
                                           (abs(eta) <= 1.5) * (pt > 1.0   && pt <= 5.0e1) * (0.03) +
                                           (abs(eta) <= 1.5) * (pt > 5.0e1 && pt <= 1.0e2) * (0.04) +
                                           (abs(eta) <= 1.5) * (pt > 1.0e2)                * (0.07) +
                         (abs(eta) > 1.5 && abs(eta) <= 2.5) * (pt > 0.1   && pt <= 1.0)   * (0.04) +
                         (abs(eta) > 1.5 && abs(eta) <= 2.5) * (pt > 1.0   && pt <= 5.0e1) * (0.04) +
                         (abs(eta) > 1.5 && abs(eta) <= 2.5) * (pt > 5.0e1 && pt <= 1.0e2) * (0.05) +
                         (abs(eta) > 1.5 && abs(eta) <= 2.5) * (pt > 1.0e2)                * (0.10)}
}

##############
# Track merger
##############

module Merger TrackMerger {
# add InputArray InputArray
  add InputArray ChargedHadronTrackingEfficiency/chargedHadrons
  add InputArray ElectronTrackingEfficiency/electrons
  add InputArray MuonTrackingEfficiency/muons
  set OutputArray tracks
}

################################
# Track impact parameter smearing
################################

module IPCovSmearing TrackParSmearing {
  set InputArray TrackMerger/tracks
  set OutputArray tracks

  set SmearParamFile Parametrisation/IDParametrisierung.root
}
module IPCovSmearing ElectronTrackingSmearing {
  set InputArray ElectronTrackingEfficiency/electrons
  set OutputArray electrons

  set SmearParamFile Parametrisation/IDParametrisierung.root

}
module IPCovSmearing MuonTrackingSmearing {
  set InputArray MuonTrackingEfficiency/muons
  set OutputArray muons

  set SmearParamFile Parametrisation/IDParametrisierung.root
}

#############
# Calorimeter
#############

module Calorimeter Calorimeter {
  set ParticleInputArray ParticlePropagator/stableParticles
  set TrackInputArray TrackParSmearing/tracks

  set TowerOutputArray towers
  set PhotonOutputArray photons

  set EFlowTrackOutputArray eflowTracks
  set EFlowPhotonOutputArray eflowPhotons
  set EFlowNeutralHadronOutputArray eflowNeutralHadrons

  set ECalEnergyMin 0.5
  set HCalEnergyMin 1.0

  set ECalEnergySignificanceMin 1.0
  set HCalEnergySignificanceMin 1.0

  set SmearTowerCenter true

  set pi [expr {acos(-1)}]

  # lists of the edges of each tower in eta and phi
  # each list starts with the lower edge of the first tower
  # the list ends with the higher edged of the last tower

  # 10 degrees towers
  set PhiBins {}
  for {set i -18} {$i <= 18} {incr i} {
    add PhiBins [expr {$i * $pi/18.0}]
  }
  foreach eta {-3.2 -2.5 -2.4 -2.3 -2.2 -2.1 -2 -1.9 -1.8 -1.7 -1.6 -1.5 -1.4 -1.3 -1.2 -1.1 -1 -0.9 -0.8 -0.7 -0.6 -0.5 -0.4 -0.3 -0.2 -0.1 0 0.1 0.2 0.3 0.4 0.5 0.6 0.7 0.8 0.9 1 1.1 1.2 1.3 1.4 1.5 1.6 1.7 1.8 1.9 2 2.1 2.2 2.3 2.4 2.5 2.6 3.3} {
    add EtaPhiBins $eta $PhiBins
  }

  # 20 degrees towers
  set PhiBins {}
  for {set i -9} {$i <= 9} {incr i} {
    add PhiBins [expr {$i * $pi/9.0}]
  }
  foreach eta {-4.9 -4.7 -4.5 -4.3 -4.1 -3.9 -3.7 -3.5 -3.3 -3 -2.8 -2.6 2.8 3 3.2 3.5 3.7 3.9 4.1 4.3 4.5 4.7 4.9} {
    add EtaPhiBins $eta $PhiBins
  }

  # default energy fractions {abs(PDG code)} {Fecal Fhcal}
  add EnergyFraction {0} {0.0 1.0}
  # energy fractions for e, gamma and pi0
  add EnergyFraction {11} {1.0 0.0}
  add EnergyFraction {22} {1.0 0.0}
  add EnergyFraction {111} {1.0 0.0}
  # energy fractions for muon, neutrinos and neutralinos
  add EnergyFraction {12} {0.0 0.0}
  add EnergyFraction {13} {0.0 0.0}
  add EnergyFraction {14} {0.0 0.0}
  add EnergyFraction {16} {0.0 0.0}
  add EnergyFraction {1000022} {0.0 0.0}
  add EnergyFraction {1000023} {0.0 0.0}
  add EnergyFraction {1000025} {0.0 0.0}
  add EnergyFraction {1000035} {0.0 0.0}
  add EnergyFraction {1000045} {0.0 0.0}
  # energy fractions for K0short and Lambda
  add EnergyFraction {310} {0.3 0.7}
  add EnergyFraction {3122} {0.3 0.7}

  # set ECalResolutionFormula {resolution formula as a function of eta and energy}
  # http://arxiv.org/pdf/physics/0608012v1 jinst8_08_s08003
  # http://villaolmo.mib.infn.it/ICATPP9th_2005/Calorimetry/Schram.p.pdf
  # http://www.physics.utoronto.ca/~krieger/procs/ComoProceedings.pdf
  set ECalResolutionFormula {                  (abs(eta) <= 3.2) * sqrt(energy^2*0.0017^2 + energy*0.101^2) +
                             (abs(eta) > 3.2 && abs(eta) <= 4.9) * sqrt(energy^2*0.0350^2 + energy*0.285^2)}

  # set HCalResolutionFormula {resolution formula as a function of eta and energy}
  # http://arxiv.org/pdf/hep-ex/0004009v1
  # http://villaolmo.mib.infn.it/ICATPP9th_2005/Calorimetry/Schram.p.pdf
  set HCalResolutionFormula {                  (abs(eta) <= 1.7) * sqrt(energy^2*0.0302^2 + energy*0.5205^2 + 1.59^2) +
                             (abs(eta) > 1.7 && abs(eta) <= 3.2) * sqrt(energy^2*0.0500^2 + energy*0.706^2) +
                             (abs(eta) > 3.2 && abs(eta) <= 4.9) * sqrt(energy^2*0.09420^2 + energy*1.00^2)}
}

####################
# Energy flow merger
####################

module Merger EFlowMerger {
# add InputArray InputArray
  add InputArray Calorimeter/eflowTracks
  add InputArray Calorimeter/eflowPhotons
  add InputArray Calorimeter/eflowNeutralHadrons
  set OutputArray eflow
}

###################
# Photon efficiency
###################

module Efficiency PhotonEfficiency {
  set InputArray Calorimeter/photons
  set OutputArray photons

  # set EfficiencyFormula {efficiency formula as a function of eta and pt}

  # efficiency formula for photons
  set EfficiencyFormula {                                      (pt <= 10.0) * (0.00) +
                                           (abs(eta) <= 1.5) * (pt > 10.0)  * (0.95) +
                         (abs(eta) > 1.5 && abs(eta) <= 2.5) * (pt > 10.0)  * (0.85) +
                         (abs(eta) > 2.5)                                   * (0.00)}
}

##################
# Photon isolation
##################

module Isolation PhotonIsolation {
  set CandidateInputArray PhotonEfficiency/photons
  set IsolationInputArray EFlowMerger/eflow

  set OutputArray photons

  set DeltaRMax 0.5

  set PTMin 0.5

  set PTRatioMax 0.1
}

#####################
# Electron efficiency
#####################

module Efficiency ElectronEfficiency {
  set InputArray ElectronTrackingEfficiency/electrons
  set OutputArray electrons

  # set EfficiencyFormula {efficiency formula as a function of eta and pt}

  # efficiency formula for electrons
  set EfficiencyFormula {                                      (pt <= 10.0) * (0.00) +
                                           (abs(eta) <= 1.5) * (pt > 10.0)  * (0.95) +
                         (abs(eta) > 1.5 && abs(eta) <= 2.5) * (pt > 10.0)  * (0.85) +
                         (abs(eta) > 2.5)                                   * (0.00)}
}

####################
# Electron isolation
####################

module Isolation ElectronIsolation {
  set CandidateInputArray ElectronEfficiency/electrons
  set IsolationInputArray EFlowMerger/eflow

  set OutputArray electrons

  set DeltaRMax 0.5

  set PTMin 0.5

  set PTRatioMax 0.1
}

#################
# Muon efficiency
#################

module Efficiency MuonEfficiency {
  set InputArray MuonTrackingEfficiency/muons
  set OutputArray muons

  # set EfficiencyFormula {efficiency as a function of eta and pt}

  # efficiency formula for muons
  set EfficiencyFormula {                                      (pt <= 10.0) * (0.00) +
                                           (abs(eta) <= 1.5) * (pt > 10.0)  * (0.95) +
                         (abs(eta) > 1.5 && abs(eta) <= 2.7) * (pt > 10.0)  * (0.85) +
                         (abs(eta) > 2.7)                                   * (0.00)}
}

################
# Muon isolation
################

module Isolation MuonIsolation {
  set CandidateInputArray MuonEfficiency/muons
  set IsolationInputArray EFlowMerger/eflow

  set OutputArray muons

  set DeltaRMax 0.5

  set PTMin 0.5

  set PTRatioMax 0.1
}

###################
# Missing ET merger
###################

module Merger MissingET {
# add InputArray InputArray
  add InputArray EFlowMerger/eflow
  set MomentumOutputArray momentum
}

##################
# Scalar HT merger
##################

module Merger ScalarHT {
# add InputArray InputArray
  add InputArray UniqueObjectFinder/jets
  add InputArray UniqueObjectFinder/electrons
  add InputArray UniqueObjectFinder/photons
  add InputArray UniqueObjectFinder/muons
  set EnergyOutputArray energy
}


#####################
# Neutrino Filter
#####################

module PdgCodeFilter NeutrinoFilter {

  set InputArray Delphes/stableParticles
  set OutputArray filteredParticles

  set PTMin 0.0

  add PdgCode {12}
  add PdgCode {14}
  add PdgCode {16}
  add PdgCode {-12}
  add PdgCode {-14}
  add PdgCode {-16}

}

#####################
# MC truth jet finder
#####################

module FastJetFinder GenJetFinder {
  set InputArray NeutrinoFilter/filteredParticles

  set OutputArray jets

  # algorithm: 1 CDFJetClu, 2 MidPoint, 3 SIScone, 4 kt, 5 Cambridge/Aachen, 6 antikt
  set JetAlgorithm 6
  set ParameterR 1.2

  set JetPTMin 20.0
}


############
# Jet finder
############

module FastJetFinder FastJetFinder {
  set InputArray Calorimeter/towers

  set OutputArray jets

  # algorithm: 1 CDFJetClu, 2 MidPoint, 3 SIScone, 4 kt, 5 Cambridge/Aachen, 6 antikt
  set JetAlgorithm 6
  set ParameterR 1.2

  set JetPTMin 20.0
}

##################
# Jet Energy Scale
##################

module EnergyScale JetEnergyScale {
  set InputArray FastJetFinder/jets
  set OutputArray jets

  # scale formula for jets
  set ScaleFormula {  sqrt( (3.0 - 0.2*(abs(eta)))^2 / pt + 1.0 )  }
}

###########
# b-tagging
###########


module BTagging BJetLabel {
  set PartonInputArray Delphes/partons
  set JetInputArray JetEnergyScale/jets

  set BitNumber 1
  set DeltaR 1.2
  set PartonPTMin 1.0
  set PartonEtaMax 2.5

  # add EfficiencyFormula {abs(PDG code)} {efficiency formula as a function of eta and pt}
  # PDG code = the highest PDG code of a quark or gluon inside DeltaR cone around jet axis
  # gluon's PDG code has the lowest priority

  # label all b-jets
  add EfficiencyFormula {5} {1.0}
}

module TrackCountingBTagging TrackCountingBTagging {
  set TrackInputArray Calorimeter/eflowTracks
  set JetInputArray JetEnergyScale/jets

  # defaults from the module copied here
  set BitNumber 0
  set TrackMinPt 1.0
  set DeltaR 1.2;		# was 0.3
  set TrackIPMax 2;		# was 2.0
  set SigMin 6.5;		# was 6.5
  set Ntracks 3;		# was 3
}

module JetTrackDumper JetTrackDumper {
  set TrackInputArray Calorimeter/eflowTracks
  set JetInputArray JetEnergyScale/jets

  set TrackMinPt 1.0
  set DeltaR 1.2;
  set TrackIPMax 8;

}

module SecondaryVertexTagging SecondaryVertexTagging {
  set TrackInputArray Calorimeter/eflowTracks
  set JetInputArray JetEnergyScale/jets
  set OutputArray secondaryVertices

  set TrackMinPt 1.0
  set DeltaR 1.2;
  set TrackIPMax 8;
  set Bz 2.0
<<<<<<< HEAD
=======
  set Beamspot {0.015 0.015 46.0}
>>>>>>> 8ee16ad8
}

#####################################################
# Find uniquely identified photons/electrons/tau/jets
#####################################################

module UniqueObjectFinder UniqueObjectFinder {
# earlier arrays take precedence over later ones
# add InputArray InputArray OutputArray
  add InputArray PhotonIsolation/photons photons
  add InputArray ElectronIsolation/electrons electrons
  add InputArray MuonIsolation/muons muons
  add InputArray JetEnergyScale/jets jets
}

##################
# ROOT tree writer
##################

# tracks, towers and eflow objects are not stored by default in the output.
# if needed (for jet constituent or other studies), uncomment the relevant
# "add Branch ..." lines.

module TreeWriter TreeWriter {
  # add Branch InputArray BranchName BranchClass
  add Branch Delphes/allParticles Particle GenParticle


  add Branch TrackMerger/tracks OriginalTrack Track
  add Branch TrackParSmearing/tracks Track Track
  add Branch Calorimeter/towers Tower Tower

  add Branch Calorimeter/eflowTracks EFlowTrack Track
  # add Branch Calorimeter/eflowPhotons EFlowPhoton Tower
  # add Branch Calorimeter/eflowNeutralHadrons EFlowNeutralHadron Tower

  add Branch GenJetFinder/jets GenJet Jet
  add Branch UniqueObjectFinder/jets Jet Jet
  add Branch UniqueObjectFinder/electrons Electron Electron
  add Branch UniqueObjectFinder/photons Photon Photon
  add Branch UniqueObjectFinder/muons Muon Muon
  add Branch MissingET/momentum MissingET MissingET
  add Branch ScalarHT/energy ScalarHT ScalarHT
}
<|MERGE_RESOLUTION|>--- conflicted
+++ resolved
@@ -560,10 +560,7 @@
   set DeltaR 1.2;
   set TrackIPMax 8;
   set Bz 2.0
-<<<<<<< HEAD
-=======
   set Beamspot {0.015 0.015 46.0}
->>>>>>> 8ee16ad8
 }
 
 #####################################################
