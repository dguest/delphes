--- conflicted
+++ resolved
@@ -635,7 +635,6 @@
   Float_t Yd;
   Float_t Zd;
 
-<<<<<<< HEAD
   //track parameter variables
   float trkPar[5];
   float trkCov[15];
@@ -653,11 +652,9 @@
   HighLevelTracking hlTrk;
   // truth vertices
   std::vector<TruthVertex> truthVertices;
-=======
   // tracking resolution
-  
+
   Float_t TrackResolution;
->>>>>>> 7b0e00ca
 
   // PileUpJetID variables
 
