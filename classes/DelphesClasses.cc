/*
 *  Delphes: a framework for fast simulation of a generic collider experiment
 *  Copyright (C) 2012-2014  Universite catholique de Louvain (UCL), Belgium
 *
 *  This program is free software: you can redistribute it and/or modify
 *  it under the terms of the GNU General Public License as published by
 *  the Free Software Foundation, either version 3 of the License, or
 *  (at your option) any later version.
 *
 *  This program is distributed in the hope that it will be useful,
 *  but WITHOUT ANY WARRANTY; without even the implied warranty of
 *  MERCHANTABILITY or FITNESS FOR A PARTICULAR PURPOSE.  See the
 *  GNU General Public License for more details.
 *
 *  You should have received a copy of the GNU General Public License
 *  along with this program.  If not, see <http://www.gnu.org/licenses/>.
 */


/**
 *
 *  Definition of classes to be stored in the root tree.
 *  Function CompareXYZ sorts objects by the variable XYZ that MUST be
 *  present in the data members of the root tree class of the branch.
 *
 *  \author P. Demin - UCL, Louvain-la-Neuve
 *
 */

#include "classes/DelphesClasses.h"

#include "classes/DelphesFactory.h"
#include "classes/SortableObject.h"

CompBase *GenParticle::fgCompare = 0;
CompBase *Photon::fgCompare = CompPT<Photon>::Instance();
CompBase *Electron::fgCompare = CompPT<Electron>::Instance();
CompBase *Muon::fgCompare = CompPT<Muon>::Instance();
CompBase *Jet::fgCompare = CompPT<Jet>::Instance();
CompBase *Track::fgCompare = CompPT<Track>::Instance();
CompBase *Tower::fgCompare = CompE<Tower>::Instance();
CompBase *HectorHit::fgCompare = CompE<HectorHit>::Instance();
CompBase *Candidate::fgCompare = CompMomentumPt<Candidate>::Instance();


//------------------------------------------------------------------------------

TLorentzVector GenParticle::P4() const
{
  TLorentzVector vec;
  vec.SetPxPyPzE(Px, Py, Pz, E);
  return vec;
}

//------------------------------------------------------------------------------

TLorentzVector MissingET::P4() const
{
  TLorentzVector vec;
  vec.SetPtEtaPhiM(MET, Eta, Phi, 0.0);
  return vec;
}

//------------------------------------------------------------------------------

TLorentzVector Photon::P4() const
{
  TLorentzVector vec;
  vec.SetPtEtaPhiM(PT, Eta, Phi, 0.0);
  return vec;
}

//------------------------------------------------------------------------------

TLorentzVector Electron::P4() const
{
  TLorentzVector vec;
  vec.SetPtEtaPhiM(PT, Eta, Phi, 0.0);
  return vec;
}

//------------------------------------------------------------------------------

TLorentzVector Muon::P4() const
{
  TLorentzVector vec;
  vec.SetPtEtaPhiM(PT, Eta, Phi, 0.0);
  return vec;
}

//------------------------------------------------------------------------------

TLorentzVector Jet::P4() const
{
  TLorentzVector vec;
  vec.SetPtEtaPhiM(PT, Eta, Phi, Mass);
  return vec;
}

//------------------------------------------------------------------------------

TLorentzVector Track::P4() const
{
  TLorentzVector vec;
  vec.SetPtEtaPhiM(PT, Eta, Phi, 0.0);
  return vec;
}

//------------------------------------------------------------------------------

TLorentzVector Tower::P4() const
{
  TLorentzVector vec;
  vec.SetPtEtaPhiM(ET, Eta, Phi, 0.0);
  return vec;
}


//------------------------------------------------------------------------------

Candidate::Candidate() :
  PID(0), Status(0), M1(-1), M2(-1), D1(-1), D2(-1),
  Charge(0), Mass(0.0),
  IsPU(0), IsRecoPU(0), IsConstituent(0), IsFromConversion(0),
  Flavor(0), FlavorAlgo(0), FlavorPhys(0),
  BTag(0), BTagAlgo(0), BTagPhys(0),
  TauTag(0), Eem(0.0), Ehad(0.0),
  DeltaEta(0.0), DeltaPhi(0.0),
  Momentum(0.0, 0.0, 0.0, 0.0),
  Position(0.0, 0.0, 0.0, 0.0),
  Area(0.0, 0.0, 0.0, 0.0),
  Dxy(0), SDxy(0), Xd(0), Yd(0), Zd(0),
  TrackResolution(0),
  NCharged(0),
  NNeutrals(0),
  Beta(0),
  BetaStar(0),
  MeanSqDeltaR(0),
  PTD(0),
  NTimeHits(-1),
  IsolationVar(-999),
  IsolationVarRhoCorr(-999),
  SumPtCharged(-999),
  SumPtNeutral(-999),
  SumPtChargedPU(-999),
  SumPt(-999),
  NSubJetsTrimmed(0),
  NSubJetsPruned(0),
  NSubJetsSoftDropped(0),
  fFactory(0),
  fArray(0),
  fSubjetArray(0),
  fTrackArray(0)
{
  int i;
  Edges[0] = 0.0;
  Edges[1] = 0.0;
  Edges[2] = 0.0;
  Edges[3] = 0.0;
  FracPt[0] = 0.0;
  FracPt[1] = 0.0;
  FracPt[2] = 0.0;
  FracPt[3] = 0.0;
  FracPt[4] = 0.0;
  Tau[0] = 0.0;
  Tau[1] = 0.0;
  Tau[2] = 0.0;
  Tau[3] = 0.0;
  Tau[4] = 0.0;

  for(int i=0;i<5;i++)
   trkPar[i]=0;
  for(int i=0;i<15;i++)
   trkCov[i]=0;

  for(i = 0; i < 5; ++i)
  {
    TrimmedP4[i].SetXYZT(0.0, 0.0, 0.0, 0.0);
    PrunedP4[i].SetXYZT(0.0, 0.0, 0.0, 0.0);
    SoftDroppedP4[i].SetXYZT(0.0, 0.0, 0.0, 0.0);
  }

}

//------------------------------------------------------------------------------

void Candidate::AddCandidate(Candidate *object)
{
  if(!fArray) fArray = fFactory->NewArray();
  fArray->Add(object);
}
void Candidate::AddSubjet(Candidate *object)
{
  if(!fSubjetArray) fSubjetArray = fFactory->NewArray();
  fSubjetArray->Add(object);
}
void Candidate::AddTrack(Candidate *object)
{
  if(!fTrackArray) fTrackArray = fFactory->NewArray();
  fTrackArray->Add(object);
}

//------------------------------------------------------------------------------

TObjArray *Candidate::GetCandidates()
{
  if(!fArray) fArray = fFactory->NewArray();
  return fArray;
}
TObjArray *Candidate::GetSubjets()
{
  if(!fSubjetArray) fSubjetArray = fFactory->NewArray();
  return fSubjetArray;
}
TObjArray *Candidate::GetTracks()
{
  if(!fTrackArray) fTrackArray = fFactory->NewArray();
  return fTrackArray;
}

//------------------------------------------------------------------------------

Bool_t Candidate::Overlaps(const Candidate *object) const
{
  const Candidate *candidate;

  if(object->GetUniqueID() == GetUniqueID()) return kTRUE;

  if(fArray)
  {
    TIter it(fArray);
    while((candidate = static_cast<Candidate *>(it.Next())))
    {
      if(candidate->Overlaps(object)) return kTRUE;
    }
  }

  if(object->fArray)
  {
    TIter it(object->fArray);
    while((candidate = static_cast<Candidate *>(it.Next())))
    {
      if(candidate->Overlaps(this)) return kTRUE;
    }
  }

  return kFALSE;
}


//------------------------------------------------------------------------------

TObject *Candidate::Clone(const char *newname) const
{
  Candidate *object = fFactory->NewCandidate();
  Copy(*object);
  return object;
}

//------------------------------------------------------------------------------

void Candidate::Copy(TObject &obj) const
{
  Candidate &object = static_cast<Candidate &>(obj);
  Candidate *candidate;

  object.PID = PID;
  object.Status = Status;
  object.M1 = M1;
  object.M2 = M2;
  object.D1 = D1;
  object.D2 = D2;
  object.Charge = Charge;
  object.Mass = Mass;
  object.IsPU = IsPU;
  object.IsConstituent = IsConstituent;
  object.IsFromConversion = IsFromConversion;
  object.Flavor = Flavor;
  object.FlavorAlgo = FlavorAlgo;
  object.FlavorPhys = FlavorPhys;
  object.BTag = BTag;
  object.BTagAlgo = BTagAlgo;
  object.BTagPhys = BTagPhys;
  object.TauTag = TauTag;
  object.Eem = Eem;
  object.Ehad = Ehad;
  object.Edges[0] = Edges[0];
  object.Edges[1] = Edges[1];
  object.Edges[2] = Edges[2];
  object.Edges[3] = Edges[3];
  object.DeltaEta = DeltaEta;
  object.DeltaPhi = DeltaPhi;
  object.Momentum = Momentum;
  object.Position = Position;
  object.Area = Area;
  object.Dxy = Dxy;
  object.SDxy = SDxy;
  object.Xd = Xd;
  object.Yd = Yd;
  object.Zd = Zd;
<<<<<<< HEAD
  object.primaryVertexTracks = primaryVertexTracks;
  object.secondaryVertices = secondaryVertices;
  object.hlSecVxTracks = hlSecVxTracks;
  object.primaryVertex = primaryVertex;
  object.hlSvx = hlSvx;
  object.hlTrk = hlTrk;
  object.truthVertices = truthVertices;

=======
  object.TrackResolution = TrackResolution;
>>>>>>> 7b0e00ca
  object.NCharged = NCharged;
  object.NNeutrals = NNeutrals;
  object.Beta = Beta;
  object.BetaStar = BetaStar;
  object.MeanSqDeltaR = MeanSqDeltaR;
  object.PTD = PTD;
  object.NTimeHits = NTimeHits;
  object.IsolationVar = IsolationVar;
  object.IsolationVarRhoCorr = IsolationVarRhoCorr;
  object.SumPtCharged = SumPtCharged;
  object.SumPtNeutral = SumPtNeutral;
  object.SumPtChargedPU = SumPtChargedPU;
  object.SumPt = SumPt;

  object.FracPt[0] = FracPt[0];
  object.FracPt[1] = FracPt[1];
  object.FracPt[2] = FracPt[2];
  object.FracPt[3] = FracPt[3];
  object.FracPt[4] = FracPt[4];
  object.Tau[0] = Tau[0];
  object.Tau[1] = Tau[1];
  object.Tau[2] = Tau[2];
  object.Tau[3] = Tau[3];
  object.Tau[4] = Tau[4];
  for(int i=0;i<5;i++)
   object.trkPar[i] = trkPar[i];
  for(int i=0;i<15;i++)
   object.trkCov[i] = trkCov[i];

  object.TrimmedP4[0] = TrimmedP4[0];
  object.TrimmedP4[1] = TrimmedP4[1];
  object.TrimmedP4[2] = TrimmedP4[2];
  object.TrimmedP4[3] = TrimmedP4[3];
  object.TrimmedP4[4] = TrimmedP4[4];
  object.PrunedP4[0] = PrunedP4[0];
  object.PrunedP4[1] = PrunedP4[1];
  object.PrunedP4[2] = PrunedP4[2];
  object.PrunedP4[3] = PrunedP4[3];
  object.PrunedP4[4] = PrunedP4[4];
  object.SoftDroppedP4[0] = SoftDroppedP4[0];
  object.SoftDroppedP4[1] = SoftDroppedP4[1];
  object.SoftDroppedP4[2] = SoftDroppedP4[2];
  object.SoftDroppedP4[3] = SoftDroppedP4[3];
  object.SoftDroppedP4[4] = SoftDroppedP4[4];

  object.NSubJetsTrimmed = NSubJetsTrimmed;
  object.NSubJetsPruned = NSubJetsPruned;
  object.NSubJetsSoftDropped = NSubJetsSoftDropped;

  object.fFactory = fFactory;
  object.fArray = 0;
  object.fSubjetArray = 0;
  object.fTrackArray = 0;

  // copy cluster timing info
  copy(ECalEnergyTimePairs.begin(), ECalEnergyTimePairs.end(), back_inserter(object.ECalEnergyTimePairs));

  if(fArray && fArray->GetEntriesFast() > 0)
  {
    TIter itArray(fArray);
    TObjArray *array = object.GetCandidates();
    while((candidate = static_cast<Candidate *>(itArray.Next())))
    {
      array->Add(candidate);
    }
  }
  if(fSubjetArray && fSubjetArray->GetEntriesFast() > 0)
  {
    TIter itArray(fSubjetArray);
    TObjArray *array = object.GetSubjets();
    while((candidate = static_cast<Candidate *>(itArray.Next())))
    {
      array->Add(candidate);
    }
  }
  if(fTrackArray && fTrackArray->GetEntriesFast() > 0)
  {
    TIter itArray(fTrackArray);
    TObjArray *array = object.GetTracks();
    while((candidate = static_cast<Candidate *>(itArray.Next())))
    {
      array->Add(candidate);
    }
  }
}

//------------------------------------------------------------------------------

void Candidate::Clear(Option_t* option)
{
  int i;
  SetUniqueID(0);
  ResetBit(kIsReferenced);
  PID = 0;
  Status = 0;
  M1 = -1; M2 = -1; D1 = -1; D2 = -1;
  Charge = 0;
  Mass = 0.0;
  IsPU = 0;
  IsConstituent = 0;
  IsFromConversion = 0;
  Flavor = 0;
  FlavorAlgo = 0;
  FlavorPhys = 0;
  BTag = 0;
  BTagAlgo = 0;
  BTagPhys = 0;
  TauTag = 0;
  Eem = 0.0;
  Ehad = 0.0;
  Edges[0] = 0.0;
  Edges[1] = 0.0;
  Edges[2] = 0.0;
  Edges[3] = 0.0;
  DeltaEta = 0.0;
  DeltaPhi = 0.0;
  Momentum.SetXYZT(0.0, 0.0, 0.0, 0.0);
  Position.SetXYZT(0.0, 0.0, 0.0, 0.0);
  Area.SetXYZT(0.0, 0.0, 0.0, 0.0);
  Dxy = 0.0;
  SDxy = 0.0;
  Xd = 0.0;
  Yd = 0.0;
  Zd = 0.0;
  TrackResolution = 0.0;
  NCharged = 0;
  NNeutrals = 0;
  Beta = 0.0;
  BetaStar = 0.0;
  MeanSqDeltaR = 0.0;
  PTD = 0.0;

  NTimeHits = 0;
  ECalEnergyTimePairs.clear();

  IsolationVar = -999;
  IsolationVarRhoCorr = -999;
  SumPtCharged = -999;
  SumPtNeutral = -999;
  SumPtChargedPU = -999;
  SumPt = -999;

  FracPt[0] = 0.0;
  FracPt[1] = 0.0;
  FracPt[2] = 0.0;
  FracPt[3] = 0.0;
  FracPt[4] = 0.0;
  Tau[0] = 0.0;
  Tau[1] = 0.0;
  Tau[2] = 0.0;
  Tau[3] = 0.0;
  Tau[4] = 0.0;
  for(int i=0;i<5;i++)
   trkPar[i] = 0;
  for(int i=0;i<15;i++)
   trkCov[i] = 0;
  primaryVertexTracks.clear();
  secondaryVertices.clear();
  primaryVertex.clear();
  hlSecVxTracks.clear();
  truthVertices.clear();
  hlSvx = HighLevelSvx();
  hlTrk = HighLevelTracking();

  for(i = 0; i < 5; ++i)
  {
    TrimmedP4[i].SetXYZT(0.0, 0.0, 0.0, 0.0);
    PrunedP4[i].SetXYZT(0.0, 0.0, 0.0, 0.0);
    SoftDroppedP4[i].SetXYZT(0.0, 0.0, 0.0, 0.0);
  }

  NSubJetsTrimmed = 0;
  NSubJetsPruned = 0;
  NSubJetsSoftDropped = 0;

  fArray = 0;
  fSubjetArray = 0;
  fTrackArray = 0;
}

TTruthVertex::TTruthVertex() {}

TTruthVertex::TTruthVertex(const TruthVertex& vx):
  x(vx.x), y(vx.y), z(vx.z), pdgid(vx.pdgid), idx(vx.idx),
  n_charged_tracks(vx.n_charged_tracks)
{
}
<|MERGE_RESOLUTION|>--- conflicted
+++ resolved
@@ -298,7 +298,7 @@
   object.Xd = Xd;
   object.Yd = Yd;
   object.Zd = Zd;
-<<<<<<< HEAD
+
   object.primaryVertexTracks = primaryVertexTracks;
   object.secondaryVertices = secondaryVertices;
   object.hlSecVxTracks = hlSecVxTracks;
@@ -307,9 +307,7 @@
   object.hlTrk = hlTrk;
   object.truthVertices = truthVertices;
 
-=======
   object.TrackResolution = TrackResolution;
->>>>>>> 7b0e00ca
   object.NCharged = NCharged;
   object.NNeutrals = NNeutrals;
   object.Beta = Beta;
