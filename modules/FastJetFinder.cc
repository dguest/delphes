/*
 *  Delphes: a framework for fast simulation of a generic collider experiment
 *  Copyright (C) 2012-2014  Universite catholique de Louvain (UCL), Belgium
 *
 *  This program is free software: you can redistribute it and/or modify
 *  it under the terms of the GNU General Public License as published by
 *  the Free Software Foundation, either version 3 of the License, or
 *  (at your option) any later version.
 *
 *  This program is distributed in the hope that it will be useful,
 *  but WITHOUT ANY WARRANTY; without even the implied warranty of
 *  MERCHANTABILITY or FITNESS FOR A PARTICULAR PURPOSE.  See the
 *  GNU General Public License for more details.
 *
 *  You should have received a copy of the GNU General Public License
 *  along with this program.  If not, see <http://www.gnu.org/licenses/>.
 */


/** \class FastJetFinder
 *
 *  Finds jets using FastJet library.
 *
 *  \author P. Demin - UCL, Louvain-la-Neuve
 *
 */

#include "modules/FastJetFinder.h"

#include "classes/DelphesClasses.h"
#include "classes/DelphesFactory.h"
#include "classes/DelphesFormula.h"

#include "ExRootAnalysis/ExRootResult.h"
#include "ExRootAnalysis/ExRootFilter.h"
#include "ExRootAnalysis/ExRootClassifier.h"

#include "TMath.h"
#include "TString.h"
#include "TFormula.h"
#include "TRandom3.h"
#include "TObjArray.h"
#include "TDatabasePDG.h"
#include "TLorentzVector.h"

#include <algorithm>
#include <stdexcept>
#include <iostream>
#include <sstream>
#include <vector>
#include <cassert>

#include "fastjet/PseudoJet.hh"
#include "fastjet/JetDefinition.hh"
#include "fastjet/ClusterSequence.hh"
#include "fastjet/Selector.hh"
#include "fastjet/ClusterSequenceArea.hh"
#include "fastjet/tools/JetMedianBackgroundEstimator.hh"

#include "fastjet/plugins/SISCone/fastjet/SISConePlugin.hh"
#include "fastjet/plugins/CDFCones/fastjet/CDFMidPointPlugin.hh"
#include "fastjet/plugins/CDFCones/fastjet/CDFJetCluPlugin.hh"
#include "fastjet/plugins/TrackJet/fastjet/TrackJetPlugin.hh"

#include "fastjet/contribs/Nsubjettiness/Nsubjettiness.hh"
#include "fastjet/contribs/Nsubjettiness/Njettiness.hh"
#include "fastjet/contribs/Nsubjettiness/NjettinessPlugin.hh"
#include "fastjet/contribs/Nsubjettiness/ExtraRecombiners.hh"

#include "fastjet/tools/Filter.hh"
#include "fastjet/tools/Pruner.hh"
#include "fastjet/contribs/RecursiveTools/SoftDrop.hh"

using namespace std;
using namespace fastjet;
using namespace fastjet::contrib;


//------------------------------------------------------------------------------

FastJetFinder::FastJetFinder() :
<<<<<<< HEAD
  fPlugin(0), fRecomb(0), fNjettinessPlugin(0), fDefinition(0), fAreaDefinition(0), fItInputArray(0), fItGhostAssociatedInputArray(0)
=======
  fPlugin(0), fRecomb(0), fAxesDef(0), fMeasureDef(0), fNjettinessPlugin(0), 
  fDefinition(0), fAreaDefinition(0), fItInputArray(0)
>>>>>>> 7b0e00ca
{

}

//------------------------------------------------------------------------------

FastJetFinder::~FastJetFinder()
{

}

//------------------------------------------------------------------------------

void FastJetFinder::Init()
{
  JetDefinition::Plugin *plugin = 0;
  JetDefinition::Recombiner *recomb = 0;
  ExRootConfParam param;
  Long_t i, size;
  Double_t etaMin, etaMax;
  TEstimatorStruct estimatorStruct;

  // define algorithm

  fJetAlgorithm = GetInt("JetAlgorithm", 6);
  fParameterR = GetDouble("ParameterR", 0.5);

  fConeRadius = GetDouble("ConeRadius", 0.5);
  fSeedThreshold = GetDouble("SeedThreshold", 1.0);
  fConeAreaFraction = GetDouble("ConeAreaFraction", 1.0);
  fMaxIterations = GetInt("MaxIterations", 100);
  fMaxPairSize = GetInt("MaxPairSize", 2);
  fIratch = GetInt("Iratch", 1);
  fAdjacencyCut = GetInt("AdjacencyCut", 2);
  fOverlapThreshold = GetDouble("OverlapThreshold", 0.75);

  fJetPTMin = GetDouble("JetPTMin", 10.0);

  //-- N(sub)jettiness parameters --

  fComputeNsubjettiness = GetBool("ComputeNsubjettiness", false);
  fBeta = GetDouble("Beta", 1.0);
  fAxisMode = GetInt("AxisMode", 1);
  fRcutOff = GetDouble("RcutOff", 0.8); // used only if Njettiness is used as jet clustering algo (case 8)
  fN = GetInt("N", 2);                  // used only if Njettiness is used as jet clustering algo (case 8)
     
  fMeasureDef = new UnnormalizedMeasure(fBeta);
   
  switch(fAxisMode)
  {
    default:
      case 1:
        fAxesDef = new WTA_KT_Axes();
        break;
      case 2:
        fAxesDef = new OnePass_WTA_KT_Axes();
        break;
      case 3:
        fAxesDef = new KT_Axes();
        break;
      case 4:
        fAxesDef = new OnePass_KT_Axes();
   }

  //-- Trimming parameters --
  
  fComputeTrimming = GetBool("ComputeTrimming", false);
  fRTrim = GetDouble("RTrim", 0.2);
  fPtFracTrim = GetDouble("PtFracTrim", 0.05);
  

  //-- Pruning parameters --
  
  fComputePruning = GetBool("ComputePruning", false);
  fZcutPrun = GetDouble("ZcutPrun", 0.1);
  fRcutPrun = GetDouble("RcutPrun", 0.5);
  fRPrun = GetDouble("RPrun", 0.8);
 
  //-- SoftDrop parameters --
  
  fComputeSoftDrop     = GetBool("ComputeSoftDrop", false);
  fBetaSoftDrop        = GetDouble("BetaSoftDrop", 0.0);
  fSymmetryCutSoftDrop = GetDouble("SymmetryCutSoftDrop", 0.1);
  fR0SoftDrop= GetDouble("R0SoftDrop=", 0.8);
  

  // ---  Jet Area Parameters ---
  fAreaAlgorithm = GetInt("AreaAlgorithm", 0);
  fComputeRho = GetBool("ComputeRho", false);

  // - ghost based areas -
  fGhostEtaMax = GetDouble("GhostEtaMax", 5.0);
  fRepeat = GetInt("Repeat", 1);
  fGhostArea = GetDouble("GhostArea", 0.01);
  fGridScatter = GetDouble("GridScatter", 1.0);
  fPtScatter = GetDouble("PtScatter", 0.1);
  fMeanGhostPt = GetDouble("MeanGhostPt", 1.0E-100);

  // - voronoi based areas -
  fEffectiveRfact = GetDouble("EffectiveRfact", 1.0);

  switch(fAreaAlgorithm)
  {
    case 1:
      fAreaDefinition = new AreaDefinition(active_area_explicit_ghosts, GhostedAreaSpec(fGhostEtaMax, fRepeat, fGhostArea, fGridScatter, fPtScatter, fMeanGhostPt));
      break;
    case 2:
      fAreaDefinition = new AreaDefinition(one_ghost_passive_area, GhostedAreaSpec(fGhostEtaMax, fRepeat, fGhostArea, fGridScatter, fPtScatter, fMeanGhostPt));
      break;
    case 3:
      fAreaDefinition = new AreaDefinition(passive_area, GhostedAreaSpec(fGhostEtaMax, fRepeat, fGhostArea, fGridScatter, fPtScatter, fMeanGhostPt));
      break;
    case 4:
      fAreaDefinition = new AreaDefinition(VoronoiAreaSpec(fEffectiveRfact));
      break;
    case 5:
      fAreaDefinition = new AreaDefinition(active_area, GhostedAreaSpec(fGhostEtaMax, fRepeat, fGhostArea, fGridScatter, fPtScatter, fMeanGhostPt));
      break;
    default:
    case 0:
      fAreaDefinition = 0;
      break;
  }

  switch(fJetAlgorithm)
  {
    case 1:
      plugin = new CDFJetCluPlugin(fSeedThreshold, fConeRadius, fAdjacencyCut, fMaxIterations, fIratch, fOverlapThreshold);
      fDefinition = new JetDefinition(plugin);
      break;
    case 2:
      plugin = new CDFMidPointPlugin(fSeedThreshold, fConeRadius, fConeAreaFraction, fMaxPairSize, fMaxIterations, fOverlapThreshold);
      fDefinition = new JetDefinition(plugin);
      break;
    case 3:
      plugin = new SISConePlugin(fConeRadius, fOverlapThreshold, fMaxIterations, fJetPTMin);
      fDefinition = new JetDefinition(plugin);
      break;
    case 4:
      fDefinition = new JetDefinition(kt_algorithm, fParameterR);
      break;
    case 5:
      fDefinition = new JetDefinition(cambridge_algorithm, fParameterR);
      break;
    default:
    case 6:
      fDefinition = new JetDefinition(antikt_algorithm, fParameterR);
      break;
    case 7:
      recomb = new WinnerTakeAllRecombiner();
      fDefinition = new JetDefinition(antikt_algorithm, fParameterR, recomb, Best);
      break;
    case 8:
      fNjettinessPlugin = new NjettinessPlugin(fN, Njettiness::wta_kt_axes, Njettiness::unnormalized_cutoff_measure, fBeta, fRcutOff);
      fDefinition = new JetDefinition(fNjettinessPlugin);
      break;
    case 14:
      plugin = new TrackJetPlugin(fParameterR);
      fDefinition = new JetDefinition(plugin);
      break;
  }

   

  fPlugin = plugin;
  fRecomb = recomb;

  ClusterSequence::print_banner();

  if(fComputeRho && fAreaDefinition)
  {
    // read eta ranges

    param = GetParam("RhoEtaRange");
    size = param.GetSize();

    fEstimators.clear();
    for(i = 0; i < size/2; ++i)
    {
      etaMin = param[i*2].GetDouble();
      etaMax = param[i*2 + 1].GetDouble();
      estimatorStruct.estimator = new JetMedianBackgroundEstimator(SelectorRapRange(etaMin, etaMax), *fDefinition, *fAreaDefinition);
      estimatorStruct.etaMin = etaMin;
      estimatorStruct.etaMax = etaMax;
      fEstimators.push_back(estimatorStruct);
    }
  }

  // import input array

  fInputArray = ImportArray(GetString("InputArray", "Calorimeter/towers"));
  fItInputArray = fInputArray->MakeIterator();
  std::string ghost_array_name = GetString(
    "GhostAssociatedInputArray", "none");
  if (ghost_array_name != "none") {
    fGhostAssociatedInputArray = ImportArray(ghost_array_name.c_str());
    fItGhostAssociatedInputArray = fGhostAssociatedInputArray->MakeIterator();
  }

  // create output arrays

  fOutputArray = ExportArray(GetString("OutputArray", "jets"));
  fRhoOutputArray = ExportArray(GetString("RhoOutputArray", "rho"));
}

//------------------------------------------------------------------------------

void FastJetFinder::Finish()
{
  vector< TEstimatorStruct >::iterator itEstimators;

  for(itEstimators = fEstimators.begin(); itEstimators != fEstimators.end(); ++itEstimators)
  {
    if(itEstimators->estimator) delete itEstimators->estimator;
  }

  // shouldn't delete do nothing if these pointers are zero anyway??
  if(fItInputArray) delete fItInputArray;
  delete fItGhostAssociatedInputArray;
  if(fDefinition) delete fDefinition;
  if(fAreaDefinition) delete fAreaDefinition;
  if(fPlugin) delete static_cast<JetDefinition::Plugin*>(fPlugin);
  if(fRecomb) delete static_cast<JetDefinition::Recombiner*>(fRecomb);
  if(fNjettinessPlugin) delete static_cast<JetDefinition::Plugin*>(fNjettinessPlugin);
  if(fAxesDef) delete fAxesDef;
  if(fMeasureDef) delete fMeasureDef;
}

//------------------------------------------------------------------------------

void FastJetFinder::Process()
{
  Candidate *candidate, *constituent;
  TLorentzVector momentum;

  Double_t deta, dphi, detaMax, dphiMax;
  Double_t time, timeWeight;
  Int_t number, ncharged, nneutrals;
  Int_t charge; 
  Double_t rho = 0.0;
  PseudoJet jet, area;
  ClusterSequence *sequence;
  vector< PseudoJet > inputList, outputList, subjets;
  vector< PseudoJet >::iterator itInputList, itOutputList;
  vector< TEstimatorStruct >::iterator itEstimators;

  DelphesFactory *factory = GetFactory();

  inputList.clear();

  // loop over input objects
  fItInputArray->Reset();
  number = 0;
  while((candidate = static_cast<Candidate*>(fItInputArray->Next())))
  {
    momentum = candidate->Momentum;
    jet = PseudoJet(momentum.Px(), momentum.Py(), momentum.Pz(), momentum.E());
    jet.set_user_index(number);
    inputList.push_back(jet);
    ++number;
  }
  // add ghost associated objects
  if (fItGhostAssociatedInputArray) {
    fItGhostAssociatedInputArray->Reset();
    // the ghosts are indexed starting at -1
    number = -1;
    while ((candidate = static_cast<Candidate*>(
	      fItGhostAssociatedInputArray->Next()))) {
      momentum = candidate->Momentum;
      // set momentum total and mass to 10 eV
      momentum *= 10e-6 / momentum.Vect().Mag();
      double energy = std::hypot(10e-6, momentum.Vect().Mag());
      jet = PseudoJet(momentum.Px(), momentum.Py(), momentum.Pz(), energy);
      jet.set_user_index(number);
      inputList.push_back(jet);
      --number;
    }
  }

  // construct jets
  if(fAreaDefinition)
  {
    sequence = new ClusterSequenceArea(inputList, *fDefinition, *fAreaDefinition);
  }
  else
  {
    sequence = new ClusterSequence(inputList, *fDefinition);
  }

  // compute rho and store it
  if(fComputeRho && fAreaDefinition)
  {
    for(itEstimators = fEstimators.begin(); itEstimators != fEstimators.end(); ++itEstimators)
    {
      itEstimators->estimator->set_particles(inputList);
      rho = itEstimators->estimator->rho();

      candidate = factory->NewCandidate();
      candidate->Momentum.SetPtEtaPhiE(rho, 0.0, 0.0, rho);
      candidate->Edges[0] = itEstimators->etaMin;
      candidate->Edges[1] = itEstimators->etaMax;
      fRhoOutputArray->Add(candidate);
    }
  }

  outputList.clear();
  outputList = sorted_by_pt(sequence->inclusive_jets(fJetPTMin));


  // loop over all jets and export them
  detaMax = 0.0;
  dphiMax = 0.0;
  
  for(itOutputList = outputList.begin(); itOutputList != outputList.end(); ++itOutputList)
  {
    jet = *itOutputList;
    if(fJetAlgorithm == 7) jet = join(jet.constituents());

    momentum.SetPxPyPzE(jet.px(), jet.py(), jet.pz(), jet.E());

    area.reset(0.0, 0.0, 0.0, 0.0);
    if(fAreaDefinition) area = itOutputList->area_4vector();

    candidate = factory->NewCandidate();

    time = 0.0;
    timeWeight = 0.0;

    charge = 0;

    ncharged = 0;
    nneutrals = 0;

    inputList.clear();
    inputList = sequence->constituents(*itOutputList);

    for(itInputList = inputList.begin(); itInputList != inputList.end(); ++itInputList)
    {
      if(itInputList->user_index() >= 0) {;
	constituent = static_cast<Candidate*>(fInputArray->At(itInputList->user_index()));
	deta = TMath::Abs(momentum.Eta() - constituent->Momentum.Eta());
	dphi = TMath::Abs(momentum.DeltaPhi(constituent->Momentum));
	if(deta > detaMax) detaMax = deta;
	if(dphi > dphiMax) dphiMax = dphi;

	time += TMath::Sqrt(constituent->Momentum.E()) *
	  (constituent->Position.T());
	timeWeight += TMath::Sqrt(constituent->Momentum.E());
	candidate->AddCandidate(constituent);
      } else {
	int ghost_index = -itInputList->user_index() - 1;
	constituent = static_cast<Candidate*>(
	  fGhostAssociatedInputArray->At(ghost_index));
	candidate->AddSubjet(constituent);
      }

<<<<<<< HEAD

=======
      if(constituent->Charge == 0) nneutrals++;
      else ncharged++;

      time += TMath::Sqrt(constituent->Momentum.E())*(constituent->Position.T());
      timeWeight += TMath::Sqrt(constituent->Momentum.E());

      charge += constituent->Charge;

      candidate->AddCandidate(constituent);
>>>>>>> 7b0e00ca
    }

    candidate->Momentum = momentum;
    candidate->Position.SetT(time/timeWeight);
    candidate->Area.SetPxPyPzE(area.px(), area.py(), area.pz(), area.E());

    candidate->DeltaEta = detaMax;
    candidate->DeltaPhi = dphiMax;
<<<<<<< HEAD

=======
    candidate->Charge = charge; 
    candidate->NNeutrals = nneutrals;
    candidate->NCharged = ncharged;
    
>>>>>>> 7b0e00ca
    //------------------------------------
    // Trimming
    //------------------------------------

    if(fComputeTrimming)
    {

      fastjet::Filter    trimmer(fastjet::JetDefinition(fastjet::kt_algorithm,fRTrim),fastjet::SelectorPtFractionMin(fPtFracTrim));
      fastjet::PseudoJet trimmed_jet = trimmer(*itOutputList);
      
      trimmed_jet = join(trimmed_jet.constituents());
     
      candidate->TrimmedP4[0].SetPtEtaPhiM(trimmed_jet.pt(), trimmed_jet.eta(), trimmed_jet.phi(), trimmed_jet.m());
        
      // four hardest subjets 
      subjets.clear();
      subjets = trimmed_jet.pieces();
      subjets = sorted_by_pt(subjets);
      
      candidate->NSubJetsTrimmed = subjets.size();

      for (size_t i = 0; i < subjets.size() and i < 4; i++)
      {
	    if(subjets.at(i).pt() < 0) continue ; 
 	    candidate->TrimmedP4[i+1].SetPtEtaPhiM(subjets.at(i).pt(), subjets.at(i).eta(), subjets.at(i).phi(), subjets.at(i).m());
      }
    }
    
    
    //------------------------------------
    // Pruning
    //------------------------------------
    
    
    if(fComputePruning)
    {

      fastjet::Pruner    pruner(fastjet::JetDefinition(fastjet::cambridge_algorithm,fRPrun),fZcutPrun,fRcutPrun);
      fastjet::PseudoJet pruned_jet = pruner(*itOutputList);

      candidate->PrunedP4[0].SetPtEtaPhiM(pruned_jet.pt(), pruned_jet.eta(), pruned_jet.phi(), pruned_jet.m());
         
      // four hardest subjet 
      subjets.clear();
      subjets = pruned_jet.pieces();
      subjets = sorted_by_pt(subjets);
      
      candidate->NSubJetsPruned = subjets.size();

      for (size_t i = 0; i < subjets.size() and i < 4; i++)
      {
	    if(subjets.at(i).pt() < 0) continue ; 
  	    candidate->PrunedP4[i+1].SetPtEtaPhiM(subjets.at(i).pt(), subjets.at(i).eta(), subjets.at(i).phi(), subjets.at(i).m());
      }

    } 
     
    //------------------------------------
    // SoftDrop
    //------------------------------------
   
    if(fComputeSoftDrop)
    {
    
      contrib::SoftDrop softDrop(fBetaSoftDrop,fSymmetryCutSoftDrop,fR0SoftDrop);
      fastjet::PseudoJet softdrop_jet = softDrop(*itOutputList);
      
      candidate->SoftDroppedP4[0].SetPtEtaPhiM(softdrop_jet.pt(), softdrop_jet.eta(), softdrop_jet.phi(), softdrop_jet.m());
        
      // four hardest subjet 
      
      subjets.clear();
      subjets    = softdrop_jet.pieces();
      subjets    = sorted_by_pt(subjets);
      candidate->NSubJetsSoftDropped = softdrop_jet.pieces().size();

      for (size_t i = 0; i < subjets.size()  and i < 4; i++)
      {
	    if(subjets.at(i).pt() < 0) continue ; 
  	    candidate->SoftDroppedP4[i+1].SetPtEtaPhiM(subjets.at(i).pt(), subjets.at(i).eta(), subjets.at(i).phi(), subjets.at(i).m());
      }
    }
  
    // --- compute N-subjettiness with N = 1,2,3,4,5 ----

    if(fComputeNsubjettiness)
    {
     
      Nsubjettiness nSub1(1, *fAxesDef, *fMeasureDef);
      Nsubjettiness nSub2(2, *fAxesDef, *fMeasureDef);
      Nsubjettiness nSub3(3, *fAxesDef, *fMeasureDef);
      Nsubjettiness nSub4(4, *fAxesDef, *fMeasureDef);
      Nsubjettiness nSub5(5, *fAxesDef, *fMeasureDef);
     
      candidate->Tau[0] = nSub1(*itOutputList);
      candidate->Tau[1] = nSub2(*itOutputList);
      candidate->Tau[2] = nSub3(*itOutputList);
      candidate->Tau[3] = nSub4(*itOutputList);
      candidate->Tau[4] = nSub5(*itOutputList);
         
    }

    fOutputArray->Add(candidate);
  }
  delete sequence;
}<|MERGE_RESOLUTION|>--- conflicted
+++ resolved
@@ -79,12 +79,8 @@
 //------------------------------------------------------------------------------
 
 FastJetFinder::FastJetFinder() :
-<<<<<<< HEAD
-  fPlugin(0), fRecomb(0), fNjettinessPlugin(0), fDefinition(0), fAreaDefinition(0), fItInputArray(0), fItGhostAssociatedInputArray(0)
-=======
   fPlugin(0), fRecomb(0), fAxesDef(0), fMeasureDef(0), fNjettinessPlugin(0), 
-  fDefinition(0), fAreaDefinition(0), fItInputArray(0)
->>>>>>> 7b0e00ca
+  fDefinition(0), fAreaDefinition(0), fItInputArray(0), fItGhostAssociatedInputArray(0)
 {
 
 }
@@ -441,9 +437,6 @@
 	candidate->AddSubjet(constituent);
       }
 
-<<<<<<< HEAD
-
-=======
       if(constituent->Charge == 0) nneutrals++;
       else ncharged++;
 
@@ -453,7 +446,6 @@
       charge += constituent->Charge;
 
       candidate->AddCandidate(constituent);
->>>>>>> 7b0e00ca
     }
 
     candidate->Momentum = momentum;
@@ -462,14 +454,10 @@
 
     candidate->DeltaEta = detaMax;
     candidate->DeltaPhi = dphiMax;
-<<<<<<< HEAD
-
-=======
     candidate->Charge = charge; 
     candidate->NNeutrals = nneutrals;
     candidate->NCharged = ncharged;
-    
->>>>>>> 7b0e00ca
+
     //------------------------------------
     // Trimming
     //------------------------------------
